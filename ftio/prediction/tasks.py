--- conflicted
+++ resolved
@@ -61,10 +61,6 @@
             'freq': prediction['freq'],
             **({'top_freq': prediction['top_freq']} if 'top_freq' in prediction else {})
             }
-<<<<<<< HEAD
         )
     else:
-        CONSOLE.info(f"\n[yellow underline]Warning: {metric} returned {prediction}[/]")
-=======
-        )
->>>>>>> c8201111
+        CONSOLE.info(f"\n[yellow underline]Warning: {metric} returned {prediction}[/]")