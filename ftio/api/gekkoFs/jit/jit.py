import sys
import time
import signal
from rich.console import Console
from ftio.api.gekkoFs.jit.jitsettings import JitSettings
from ftio.api.gekkoFs.jit.jittime import JitTime
from ftio.api.gekkoFs.jit.setup_core import (
    post_call,
    pre_call,
    stage_in,
    stage_out,
    start_application,
    start_cargo,
    start_ftio,
    start_geko_demon,
    start_geko_proxy,
)
from ftio.api.gekkoFs.jit.setup_helper import (
    get_address_cargo,
    get_address_ftio,
    handle_sigint,
    hard_kill,
    parse_options,
    cancel_jit_jobs,
    allocate,
    log_dir,
    print_settings,
    soft_kill,
)


console = Console()
<<<<<<< HEAD


def main() -> None:
    """Executes the jit script
    """

    console.print("\n\n[bold green]################ JIT ################[/]\n")
    settings = JitSettings()
    runtime = JitTime()

    # Parse options
    parse_options(settings, sys.argv[1:])

    # Handle kill signal
    signal.signal(signal.SIGINT, lambda signal, frame: handle_sigint(settings))

    # Clean other jobs
    cancel_jit_jobs()

    # 1. Allocate resources
    allocate(settings)

    # 1.2 Create folder for logs
    log_dir(settings)

    # 1.3 Get the address
    get_address_ftio(settings)
    get_address_cargo(settings)

    # 1.4 Print settings
    print_settings(settings)

    # 2. Start Gekko Server (Daemon)
    start_geko_demon(settings)

    # 2.1
    start_geko_proxy(settings)

    # 3. Start Cargo Server
    start_cargo(settings)

    # 4. Stage in
    stage_in(settings, runtime)

    # 5. Start FTIO
    start_ftio(settings)

    # # 6. Pre- and application with Gekko intercept
    pre_call(settings)
    start_application(settings, runtime)

    # 7. Stage out
    stage_out(settings, runtime)

    # 8. Post call if exists
    post_call(settings)

    # # 9. Display total time
    runtime.print_time()

    time.sleep(15)
=======


def main() -> None:
    """Executes the jit script
    """

    console.print("\n\n[bold green]################ JIT ################[/]\n")
    settings = JitSettings()
    runtime = JitTime()

    # Parse options
    parse_options(settings, sys.argv[1:])

    # Handle kill signal
    signal.signal(signal.SIGINT, lambda signal, frame: handle_sigint(settings))

    # Clean other jobs
    cancel_jit_jobs()

    # 1. Allocate resources
    allocate(settings)

    # 1.2 Create folder for logs
    log_dir(settings)

    # 1.3 Get the address
    get_address_ftio(settings)
    get_address_cargo(settings)

    # 1.4 Print settings
    print_settings(settings)

    # 2. Start Gekko Server (Daemon)
    start_geko_demon(settings)

    # 2.1
    start_geko_proxy(settings)

    # 3. Start Cargo Server
    start_cargo(settings)

    # 4. Stage in
    stage_in(settings, runtime)

    # 5. Start FTIO
    start_ftio(settings)

    # 6. Pre- and application with Gekko intercept
    pre_call(settings)
    start_application(settings, runtime)

    # 7. Stage out
    stage_out(settings, runtime)

    # 8. Post call if exists
    post_call(settings)

    # # 9. Display total time
    runtime.print_time()
>>>>>>> e714fff6

    # 10. Soft kill
    soft_kill(settings)

    # 11. Hard kill
    hard_kill(settings)

    console.print(f"[bold green]############### JIT completed ###############[/]")
    sys.exit(0)


if __name__ == "__main__":
    main()<|MERGE_RESOLUTION|>--- conflicted
+++ resolved
@@ -30,69 +30,6 @@
 
 
 console = Console()
-<<<<<<< HEAD
-
-
-def main() -> None:
-    """Executes the jit script
-    """
-
-    console.print("\n\n[bold green]################ JIT ################[/]\n")
-    settings = JitSettings()
-    runtime = JitTime()
-
-    # Parse options
-    parse_options(settings, sys.argv[1:])
-
-    # Handle kill signal
-    signal.signal(signal.SIGINT, lambda signal, frame: handle_sigint(settings))
-
-    # Clean other jobs
-    cancel_jit_jobs()
-
-    # 1. Allocate resources
-    allocate(settings)
-
-    # 1.2 Create folder for logs
-    log_dir(settings)
-
-    # 1.3 Get the address
-    get_address_ftio(settings)
-    get_address_cargo(settings)
-
-    # 1.4 Print settings
-    print_settings(settings)
-
-    # 2. Start Gekko Server (Daemon)
-    start_geko_demon(settings)
-
-    # 2.1
-    start_geko_proxy(settings)
-
-    # 3. Start Cargo Server
-    start_cargo(settings)
-
-    # 4. Stage in
-    stage_in(settings, runtime)
-
-    # 5. Start FTIO
-    start_ftio(settings)
-
-    # # 6. Pre- and application with Gekko intercept
-    pre_call(settings)
-    start_application(settings, runtime)
-
-    # 7. Stage out
-    stage_out(settings, runtime)
-
-    # 8. Post call if exists
-    post_call(settings)
-
-    # # 9. Display total time
-    runtime.print_time()
-
-    time.sleep(15)
-=======
 
 
 def main() -> None:
@@ -152,7 +89,6 @@
 
     # # 9. Display total time
     runtime.print_time()
->>>>>>> e714fff6
 
     # 10. Soft kill
     soft_kill(settings)
